--- conflicted
+++ resolved
@@ -77,15 +77,8 @@
 	{
 		double deservedDamage = pvpDamageCalc.getDamage(this.player, opponent, successful, animationType);
 		totalDamage += deservedDamage;
-<<<<<<< HEAD
-=======
 		attackCount++;
 
-		log.warn("attacker: " + name);
-		log.warn("defender: " + opponent.getName());
-		log.warn("deservedDamage: " + deservedDamage);
-
->>>>>>> 875c01f9
 		if (successful)
 		{
 			successCount++;
