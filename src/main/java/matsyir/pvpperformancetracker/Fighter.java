/*
 * Copyright (c)  2020, Matsyir <https://github.com/Matsyir>
 * All rights reserved.
 *
 * Redistribution and use in source and binary forms, with or without
 * modification, are permitted provided that the following conditions are met:
 *
 * 1. Redistributions of source code must retain the above copyright notice, this
 *    list of conditions and the following disclaimer.
 * 2. Redistributions in binary form must reproduce the above copyright notice,
 *    this list of conditions and the following disclaimer in the documentation
 *    and/or other materials provided with the distribution.
 *
 * THIS SOFTWARE IS PROVIDED BY THE COPYRIGHT HOLDERS AND CONTRIBUTORS "AS IS" AND
 * ANY EXPRESS OR IMPLIED WARRANTIES, INCLUDING, BUT NOT LIMITED TO, THE IMPLIED
 * WARRANTIES OF MERCHANTABILITY AND FITNESS FOR A PARTICULAR PURPOSE ARE
 * DISCLAIMED. IN NO EVENT SHALL THE COPYRIGHT OWNER OR CONTRIBUTORS BE LIABLE FOR
 * ANY DIRECT, INDIRECT, INCIDENTAL, SPECIAL, EXEMPLARY, OR CONSEQUENTIAL DAMAGES
 * (INCLUDING, BUT NOT LIMITED TO, PROCUREMENT OF SUBSTITUTE GOODS OR SERVICES;
 * LOSS OF USE, DATA, OR PROFITS; OR BUSINESS INTERRUPTION) HOWEVER CAUSED AND
 * ON ANY THEORY OF LIABILITY, WHETHER IN CONTRACT, STRICT LIABILITY, OR TORT
 * (INCLUDING NEGLIGENCE OR OTHERWISE) ARISING IN ANY WAY OUT OF THE USE OF THIS
 * SOFTWARE, EVEN IF ADVISED OF THE POSSIBILITY OF SUCH DAMAGE.
 */
package matsyir.pvpperformancetracker;

import com.google.gson.annotations.Expose;
import com.google.gson.annotations.SerializedName;
import java.math.RoundingMode;
import java.text.NumberFormat;
import java.util.ArrayList;
import lombok.Getter;
import lombok.extern.slf4j.Slf4j;
import net.runelite.api.GraphicID;
import net.runelite.api.Player;
import net.runelite.client.game.ItemManager;

@Slf4j
@Getter
class Fighter
{
	private static final NumberFormat nf = NumberFormat.getInstance();
	static // initialize number format
	{
		nf.setMaximumFractionDigits(1);
		nf.setRoundingMode(RoundingMode.HALF_UP);
	}

	private Player player;
	@Expose
	@SerializedName("n") // use 1 letter serialized variable names for more compact storage
	private String name; // username
	@Expose
	@SerializedName("a")
	private int attackCount; // total number of attacks
	@Expose
	@SerializedName("s")
	private int successCount; // total number of successful attacks
	@Expose
	@SerializedName("d")
	private double deservedDamage; // total deserved damage based on gear & opponent's pray
	@Expose
	@SerializedName("h") // h for "hitsplats", real hits
	private int damageDealt;
	@Expose
	@SerializedName("m")
	private int magicHitCount;
	@Expose
	@SerializedName("M")
	private double magicHitCountDeserved;
	@Expose
	@SerializedName("x") // x for X_X
	private boolean dead; // will be true if the fighter died in the fight

	@Expose
	@SerializedName("l")
	private ArrayList<FightLogEntry> fightLogEntries;

	private PvpDamageCalc pvpDamageCalc;

	// fighter that is bound to a player and gets updated during a fight
	Fighter(Player player, ItemManager itemManager)
	{
		this.player = player;
		name = player.getName();
		attackCount = 0;
		successCount = 0;
		deservedDamage = 0;
		damageDealt = 0;
		magicHitCount = 0;
		magicHitCountDeserved = 0;
		dead = false;
		pvpDamageCalc = new PvpDamageCalc(itemManager);
		fightLogEntries = new ArrayList<>();
	}

	// fighter that is bound to a player and gets updated during a fight
	Fighter(String name, ArrayList<FightLogEntry> logs)
	{
		player = null;
		this.name = name;
		attackCount = 0;
		successCount = 0;
		deservedDamage = 0;
		damageDealt = 0;
		magicHitCount = 0;
		magicHitCountDeserved = 0;
		dead = false;
		fightLogEntries = logs;
	}

	// create a basic Fighter to only hold stats, for the TotalStatsPanel,
	// but not actually updated during a fight.
	Fighter(String name)
	{
		player = null;
		this.name = name;
		attackCount = 0;
		successCount = 0;
		deservedDamage = 0;
		damageDealt = 0;
		magicHitCount = 0;
		magicHitCountDeserved = 0;
		dead = false;
	}

	// add an attack to the counters depending if it is successful or not.
	// also update the success rate with the new counts.
	void addAttack(boolean successful, Player opponent, AnimationData animationData)
	{
		attackCount++;
<<<<<<< HEAD

=======
>>>>>>> d554a12a
		if (successful)
		{
			successCount++;
		}

		pvpDamageCalc.updateDamageStats(player, opponent, successful, animationData);
		deservedDamage += pvpDamageCalc.getAverageHit();

		if (animationData.attackStyle == AnimationData.AttackStyle.MAGIC)
		{
			magicHitCountDeserved += pvpDamageCalc.getAccuracy();

			if (opponent.getGraphic() != GraphicID.SPLASH)
			{
				magicHitCount++;
			}
		}

		FightLogEntry fightLogEntry = new FightLogEntry(player, opponent, pvpDamageCalc);
		if (PvpPerformanceTrackerPlugin.CONFIG.fightLogInChat())
		{
			PvpPerformanceTrackerPlugin.PLUGIN.createChatMessage(fightLogEntry.toChatMessage());
		}
		fightLogEntries.add(fightLogEntry);
	}

	// this is to be used from the TotalStatsPanel which saves a total of multiple fights.
	void addAttacks(int success, int total, double deservedDamage, int damageDealt, int magicHitCount, double magicHitCountDeserved)
	{
		successCount += success;
		attackCount += total;
		this.deservedDamage += deservedDamage;
		this.damageDealt += damageDealt;
		this.magicHitCount += magicHitCount;
		this.magicHitCountDeserved += magicHitCountDeserved;
	}

	void addDamageDealt(int damage)
	{
		this.damageDealt += damage;
	}

	void died()
	{
		dead = true;
	}

	AnimationData getAnimationData()
	{
		return AnimationData.dataForAnimation(player.getAnimation());
	}

	// Return a simple string to display the current player's success rate.
	// ex. "42/59 (71%)". The name is not included as it will be in a separate view.
	// if shortString is true, the percentage is omitted, it only returns the fraction.
	String getOffPrayStats(boolean shortString)
	{
		nf.setMaximumFractionDigits(0);
		return shortString ?
			successCount + "/" + attackCount :
			nf.format(successCount) + "/" + nf.format(attackCount) + " (" + Math.round(calculateSuccessPercentage()) + "%)";
	}

	String getOffPrayStats()
	{
		return getOffPrayStats(false);
	}

	String getMagicHitStats()
	{
		nf.setMaximumFractionDigits(0);
		String stats = nf.format(magicHitCount);
		nf.setMaximumFractionDigits(2);
		stats += "/" + nf.format(magicHitCountDeserved);
		return stats;
	}

	String getDeservedDmgString(Fighter opponent, int precision, boolean onlyDiff)
	{
		nf.setMaximumFractionDigits(precision);
		double difference = deservedDamage - opponent.deservedDamage;
		return onlyDiff ? (difference > 0 ? "+" : "") + nf.format(difference) :
			nf.format(deservedDamage) + " (" + (difference > 0 ? "+" : "") + nf.format(difference) + ")";
	}
	String getDeservedDmgString(Fighter opponent)
	{
		return getDeservedDmgString(opponent, 0, false);
	}


	String getDmgDealtString(Fighter opponent, boolean onlyDiff)
	{
		int difference = damageDealt - opponent.damageDealt;
		return onlyDiff ? (difference > 0 ? "+" : "") + difference:
			damageDealt + " (" + (difference > 0 ? "+" : "") + difference + ")";
	}
	String getDmgDealtString(Fighter opponent)
	{
		return getDmgDealtString(opponent, false);
	}

	double calculateSuccessPercentage()
	{
		return attackCount == 0 ? 0 :
		(double) successCount / attackCount * 100.0;
	}
}<|MERGE_RESOLUTION|>--- conflicted
+++ resolved
@@ -129,10 +129,6 @@
 	void addAttack(boolean successful, Player opponent, AnimationData animationData)
 	{
 		attackCount++;
-<<<<<<< HEAD
-
-=======
->>>>>>> d554a12a
 		if (successful)
 		{
 			successCount++;
