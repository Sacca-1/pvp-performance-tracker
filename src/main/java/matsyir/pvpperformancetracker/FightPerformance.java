--- conflicted
+++ resolved
@@ -67,8 +67,6 @@
 	@SerializedName("t")
 	private long lastFightTime; // last fight time saved as epochMilli timestamp (serializing an Instant was a bad time)
 
-<<<<<<< HEAD
-=======
 	// return a random fightPerformance used for testing UI
 	static FightPerformance getTestInstance()
 	{
@@ -99,7 +97,6 @@
 		return new FightPerformance("Matsyir", "TEST_DATA", cSuccess, cTotal, cDamage, oSuccess, oTotal, oDamage, cDead, secOffset, fightLogEntries);
 	}
 
->>>>>>> d554a12a
 	// constructor which initializes a fight from the 2 Players, starting stats at 0.
 	FightPerformance(Player competitor, Player opponent, ItemManager itemManager)
 	{
@@ -111,8 +108,6 @@
 		lastFightTime = Instant.now().minusSeconds(NEW_FIGHT_DELAY.getSeconds() - 5).toEpochMilli();
 	}
 
-<<<<<<< HEAD
-=======
 	// Used for testing purposes
 	private FightPerformance(String cName, String oName, int cSuccess, int cTotal, double cDamage, int oSuccess, int oTotal, double oDamage, boolean cDead, int secondOffset, ArrayList<FightLogEntry> fightLogs)
 	{
@@ -134,7 +129,6 @@
 		lastFightTime = Instant.now().minusSeconds(secondOffset).toEpochMilli();
 	}
 
->>>>>>> d554a12a
 	// If the given playerName is in this fight, check the Fighter's current animation,
 	// add an attack if attacking, and compare attack style used with the opponent's overhead
 	// to determine if successful.
