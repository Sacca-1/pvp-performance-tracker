--- conflicted
+++ resolved
@@ -283,11 +283,8 @@
 		// that won't be used
 		if (hasOpponent() && event.getActor() != null)
 		{
-<<<<<<< HEAD
-=======
 			// delay the animation processing, since we will also want to use equipment information for deserved,
 			// damage, and equipment updates are loaded after the animation updates.
->>>>>>> f72e79ac
 			clientThread.invokeLater(() ->
 			{
 				// must perform null checks again since this occurs a moment after the inital check.
