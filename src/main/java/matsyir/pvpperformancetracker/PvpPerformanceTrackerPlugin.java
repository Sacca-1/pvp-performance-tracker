--- conflicted
+++ resolved
@@ -154,11 +154,6 @@
 			.build();
 		SPRITE_MANAGER = spriteManager;
 		fightHistory = new ArrayList<>();
-<<<<<<< HEAD
-		gson = new GsonBuilder().excludeFieldsWithoutExposeAnnotation().create();
-		FightPerformance[] savedFights = gson.fromJson(config.fightHistoryData(), FightPerformance[].class);
-		importFightHistory(savedFights);
-=======
 
 		gson = new GsonBuilder()
 			.excludeFieldsWithoutExposeAnnotation()
@@ -168,7 +163,6 @@
 			).create();
 
 		importFightHistory();
->>>>>>> d554a12a
 
 		// add the panel's nav button depending on config
 		if (config.showFightHistoryPanel() &&
@@ -466,8 +460,6 @@
 
 		return false;
 	}
-<<<<<<< HEAD
-=======
 
 	// Send a message to the chat. Send them messages to the trade chat since it is uncommonly
 	// used while fighting, but game, public, private, and clan chat have their uses.
@@ -505,5 +497,4 @@
 
 		createConfirmationModal("Fight History Export Succeeded", "Fight history data was copied to the clipboard.");
 	}
->>>>>>> d554a12a
 }